--- conflicted
+++ resolved
@@ -27,70 +27,6 @@
         polyfit,
         shiftin!
 
-<<<<<<< HEAD
-=======
-"""
-    unwrap!(m; dims=nothing, range=2pi)
-
-In-place version of [`unwrap`](@ref).
-"""
-function unwrap!(m::AbstractArray{<:Any,N}; dims=nothing, range=2pi) where N
-    if dims === nothing && N != 1
-        Base.depwarn("`unwrap!(m::AbstractArray)` is deprecated, use `unwrap!(m, dims=ndims(m))` instead", :unwrap!)
-        dims = N
-    end
-    unwrap!(m, m; dims=dims, range=range)
-end
-
-"""
-    unwrap!(y, m; dims=nothing, range=2pi)
-
-Unwrap `m` storing the result in `y`, see [`unwrap`](@ref).
-"""
-function unwrap!(y::AbstractArray{<:Any,N}, m::AbstractArray{<:Any,N}; dims=nothing, range::Number=2pi) where {N}
-    if dims === nothing
-        if N != 1
-            throw(ArgumentError("`unwrap!`: required keyword parameter dims missing"))
-        end
-        dims = 1
-    end
-    if dims isa Integer
-        Compat.accumulate!(unwrap_kernel(range), y, m, dims=dims)
-    else
-        # this is where #198 can hook in
-        throw(ArgumentError("`unwrap!`: Invalid dims specified: $dims"))
-    end
-    return y
-end
-
-unwrap_kernel(range=2π) = (x, y) -> y - round((y - x) / range) * range
-
-@deprecate(unwrap!(m::AbstractArray, dim::Integer; range::Number=2pi),
-    unwrap!(m, dims=dim, range=range))
-
-
-"""
-    unwrap(m; dims=nothing, range=2pi)
-
-Assumes m (along the single dimension dims) to be sequences of values that
-have been wrapped to be inside the given range (centered around
-zero), and undoes the wrapping by identifying discontinuities.
-
-A common usage is for a phase measurement over time, such as when
-comparing successive frames of a short-time-fourier-transform, as
-each frame is wrapped to stay within (-pi, pi].
-"""
-function unwrap(m::AbstractArray{<:Any,N}; dims=nothing, range=2pi) where {N}
-    if dims === nothing && N != 1
-        Base.depwarn("`unwrap(m::AbstractArray)` is deprecated, use `unwrap(m, dims=ndims(m))` instead", :unwrap)
-        dims = ndims(m)
-    end
-    unwrap!(similar(m), m; dims=dims, range=range)
-end
->>>>>>> f92dcd74
-
-@deprecate(unwrap(m::AbstractArray, dim::Integer; range::Number=2pi),
-    unwrap(m, dims=dim, range=range))
 
 function hilbert(x::StridedVector{T}) where T<:FFTW.fftwReal
 # Return the Hilbert transform of x (a real signal).
