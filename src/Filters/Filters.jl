--- conflicted
+++ resolved
@@ -3,11 +3,7 @@
 using ..Unwrap
 using Polynomials, ..Util
 import Base: *
-<<<<<<< HEAD
-using Compat: copyto!, Nothing, undef
-=======
 using Compat: copyto!, undef, argmin
->>>>>>> 2992fcd0
 import Compat
 using Compat.LinearAlgebra: I
 using Compat.Statistics: middle
