--- conflicted
+++ resolved
@@ -30,10 +30,12 @@
         kaiserlength,
         firdes
 
-<<<<<<< HEAD
-include("response.jl")    
+include("response.jl")
 export  freqs,
-        freqz
+        freqz,
+        phasez,
+        impz,
+        stepz
 
 include("stream_filt.jl")
 export  FIRFilter,
@@ -44,8 +46,4 @@
 include("naive_resampling.jl")
 export  naivefilt
 
-=======
-include("response.jl")
-export freqs, freqz, phasez, impz, stepz
->>>>>>> 04f851c1
-end+end
