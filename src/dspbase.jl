# This file was formerly a part of Julia. License is MIT: https://julialang.org/license

import Base: trailingsize
import LinearAlgebra.BLAS

_zerosi(b,a,T) = zeros(promote_type(eltype(b), eltype(a), T), max(length(a), length(b))-1)

"""
    filt(b, a, x, [si])

Apply filter described by vectors `a` and `b` to vector `x`, with an optional initial filter
state vector `si` (defaults to zeros).
"""
function filt(b::Union{AbstractVector, Number}, a::Union{AbstractVector, Number},
              x::AbstractArray{T}, si::AbstractArray{S} = _zerosi(b,a,T)) where {T,S}
    filt!(Array{promote_type(eltype(b), eltype(a), T, S)}(undef, size(x)), b, a, x, si)
end

# in-place filtering: returns results in the out argument, which may shadow x
# (and does so by default)

"""
    filt!(out, b, a, x, [si])

Same as [`filt`](@ref) but writes the result into the `out` argument, which may
alias the input `x` to modify it in-place.
"""
function filt!(out::AbstractArray, b::Union{AbstractVector, Number}, a::Union{AbstractVector, Number},
               x::AbstractArray{T}, si::AbstractArray{S,N} = _zerosi(b,a,T)) where {T,S,N}
    isempty(b) && throw(ArgumentError("filter vector b must be non-empty"))
    isempty(a) && throw(ArgumentError("filter vector a must be non-empty"))
    a[1] == 0  && throw(ArgumentError("filter vector a[1] must be nonzero"))
    if size(x) != size(out)
        throw(ArgumentError("output size $(size(out)) must match input size $(size(x))"))
    end

    as = length(a)
    bs = length(b)
    sz = max(as, bs)
    silen = sz - 1
    ncols = trailingsize(x,2)

    if size(si, 1) != silen
        throw(ArgumentError("initial state vector si must have max(length(a),length(b))-1 rows"))
    end
    if N > 1 && trailingsize(si,2) != ncols
        throw(ArgumentError("initial state vector si must be a vector or have the same number of columns as x"))
    end

    size(x,1) == 0 && return out
    sz == 1 && return mul!(out, x, b[1]/a[1]) # Simple scaling without memory

    # Filter coefficient normalization
    if a[1] != 1
        norml = a[1]
        a = a ./ norml
        b = b ./ norml
    end
    # Pad the coefficients with zeros if needed
    bs<sz   && (b = copyto!(zeros(eltype(b), sz), b))
    1<as<sz && (a = copyto!(zeros(eltype(a), sz), a))

    initial_si = si
    for col = 1:ncols
        # Reset the filter state
        si = initial_si[:, N > 1 ? col : 1]
        if as > 1
            _filt_iir!(out, b, a, x, si, col)
        else
            _filt_fir!(out, b, x, si, col)
        end
    end
    return out
end

function _filt_iir!(out, b, a, x, si, col)
    silen = length(si)
    @inbounds for i=1:size(x, 1)
        xi = x[i,col]
        val = si[1] + b[1]*xi
        for j=1:(silen-1)
            si[j] = si[j+1] + b[j+1]*xi - a[j+1]*val
        end
        si[silen] = b[silen+1]*xi - a[silen+1]*val
        out[i,col] = val
    end
end

function _filt_fir!(out, b, x, si, col)
    silen = length(si)
    @inbounds for i=1:size(x, 1)
        xi = x[i,col]
        val = si[1] + b[1]*xi
        for j=1:(silen-1)
            si[j] = si[j+1] + b[j+1]*xi
        end
        si[silen] = b[silen+1]*xi
        out[i,col] = val
    end
end

"""
    deconv(b,a) -> c

Construct vector `c` such that `b = conv(a,c) + r`.
Equivalent to polynomial division.
"""
function deconv(b::StridedVector{T}, a::StridedVector{T}) where T
    lb = size(b,1)
    la = size(a,1)
    if lb < la
        return [zero(T)]
    end
    lx = lb-la+1
    x = zeros(T, lx)
    x[1] = 1
    filt(b, a, x)
end

"""
    _zeropad!(padded::AbstractVector,
              u::AbstractVector,
              data_dest::Tuple = (1,),
              data_region = CartesianIndices(u))

Place the portion of `u` specified by `data_region` into `padded` starting at
location `data_dest`, and set the rest of `padded` to zero. This will mutate
`padded`.

`padded` must start at index 1, but `u` can have arbitrary axes.
"""
@inline function _zeropad!(padded::AbstractVector,
                           u::AbstractVector,
                           data_dest::Tuple = (1,), # Tuple to be consistent with ND case
                           data_region = CartesianIndices(u))
    datasize = length(data_region)
    start_i = data_dest[1]

    # Use axes to accommodate arrays that do not start at index 1
    data_first_i = first(data_region)[1]
    copyto!(padded, start_i, u, data_first_i, datasize)

    padded[1:start_i - 1] .= 0
    padded[start_i + datasize:end] .= 0

    padded
end

# padded must start at index 1, but u can have arbitrary offset
@inline function _zeropad!(padded::AbstractArray{<:Any, N},
                           u::AbstractArray{<:Any, N},
                           data_dest::Tuple = ntuple(::Integer -> 1, N),
                           data_region = CartesianIndices(u)) where N
    # Copy the data to the beginning of the padded array
    fill!(padded, zero(eltype(padded)))
    pad_dest_axes = UnitRange.(data_dest, data_dest .+ size(data_region) .- 1)
    copyto!(padded, CartesianIndices(pad_dest_axes), u, data_region)

    padded
end

# Make the padded buffer, and then place u into it. See _zeropad!
@inline _zeropad(u, padded_size, args...) =
    _zeropad!(similar(u, padded_size), u, args...)

"""
Estimate the number of floating point multiplications per output sample for an
overlap-save algorithm with fft size `nfft`, and filter size `nb`.
"""
os_fft_complexity(nfft, nb) =  (nfft * log2(nfft) + nfft) / (nfft - nb + 1)

"""
Determine the length of FFT that minimizes the number of multiplications per
output sample for an overlap-save convolution of vectors of size `nb` and `nx`.
"""
function optimalfftfiltlength(nb, nx)
    nfull = nb + nx - 1

    # Step through possible nffts and find the nfft that minimizes complexity
    # Assumes that complexity is convex
    first_pow2 = ceil(Int, log2(nb))
    prev_pow2 = ceil(Int, log2(nfull))
    prev_complexity = os_fft_complexity(2 ^ first_pow2, nb)
    pow2 = first_pow2 + 1
    while pow2 <= prev_pow2
        new_complexity = os_fft_complexity(2 ^ pow2, nb)
        new_complexity > prev_complexity && break
        prev_complexity = new_complexity
        pow2 += 1
    end
    nfft = pow2 > prev_pow2 ? 2 ^ prev_pow2 : 2 ^ (pow2 - 1)

    # L is the number of usable samples produced by each block
    L = nfft - nb + 1
    if L > nx
        # If L > nx, better to find next fast power
        nfft = nextfastfft(nfull)
    end

    nfft
end

"""
Prepare buffers and FFTW plans for convolution. The two buffers, tdbuff and
fdbuff may be an alias of each other, because complex convolution only requires
one buffer. The plans are mutating where possible, and the inverse plan is
unnormalized.
"""
@inline function os_prepare_conv(u::AbstractArray{T, N},
                                 nffts) where {T<:Real, N}
    tdbuff = similar(u, nffts)
    bufsize = ntuple(i -> i == 1 ? nffts[i] >> 1 + 1 : nffts[i], N)
    fdbuff = similar(u, Complex{T}, NTuple{N, Int}(bufsize))

    p = plan_rfft(tdbuff)
    ip = plan_brfft(fdbuff, nffts[1])

    tdbuff, fdbuff, p, ip
end

@inline function os_prepare_conv(u::AbstractArray{<:Complex}, nffts)
    buff = similar(u, nffts)

    p = plan_fft!(buff)
    ip = plan_bfft!(buff)

    buff, buff, p, ip # Only one buffer for complex
end

"""
Transform the smaller convolution input to frequency domain, and return it in a
new array. However, the contents of `buff` may be modified.
"""
@inline function os_filter_transform!(buff::AbstractArray{<:Real}, p)
    p * buff
end

@inline function os_filter_transform!(buff::AbstractArray{<:Complex}, p!)
    copy(p! * buff) # p operates in place on buff
end

"""
Take a block of data, and convolve it with the smaller convolution input. This
may modify the contents of `tdbuff` and `fdbuff`, and the result will be in
`tdbuff`.
"""
@inline function os_conv_block!(tdbuff::AbstractArray{<:Real},
                                fdbuff::AbstractArray,
                                filter_fd,
                                p,
                                ip)
    mul!(fdbuff, p, tdbuff)
    fdbuff .*= filter_fd
    mul!(tdbuff, ip, fdbuff)
end

"Like the real version, but only operates on one buffer"
@inline function os_conv_block!(buff::AbstractArray{<:Complex},
                                ::AbstractArray, # Only one buffer for complex
                                filter_fd,
                                p!,
                                ip!)
    p! * buff # p! operates in place on buff
    buff .*= filter_fd
    ip! * buff # ip! operates in place on buff
end

# Used by `unsafe_conv_kern_os!` to handle blocks of input data that need to be padded.
#
# For a given number of edge dimensions, convolve all regions along the
# perimeter that have that number of edge dimensions
#
# For a 3d cube, if n_edges = 1, this means all faces. If n_edges = 2, then
# all edges. Finally, if n_edges = 3, then all corners.
#
# This needs to be a separate function for subsets to generate tuple elements,
# which is only the case if the number of edges is a Val{n} type. Iterating over
# the number of edges with Val{n} is inherently type unstable, so this function
# boundary allows dispatch to make efficient code for each number of edge
# dimensions.
function unsafe_conv_kern_os_edge!(
    # These arrays and buffers will be mutated
    out::AbstractArray{<:Any, N},
    tdbuff,
    fdbuff,
    perimeter_range,
    # Number of edge dimensions to pad and convolve
    n_edges::Val,
    # Data to be convolved
    u,
    filter_fd,
    # FFTW plans
    p,
    ip,
    # Sizes, ranges, and other pre-calculated constants
    #
    ## ranges listing center and edge blocks
    edge_ranges,
    center_block_ranges,
    ## size and axis information
    all_dims, # 1:N
    su,
    u_start,
    sv,
    nffts,
    out_start,
    out_stop,
    save_blocksize,
    sout_deficit, # How many output samples are missing if nffts > sout
) where N
    # Iterate over all possible combinations of edge dimensions for a number of
    # edges
    #
    # For a 3d cube with n_edges = 1, this will specify the top and bottom faces
    # (edge_dims = (1,)), then the left and right faces (edge_dims = (2,)), then
    # the front and back faces (edge_dims = (3,))
    for edge_dims in subsets(all_dims, n_edges)
        # Specify a region on the perimeter by combining an edge block index for
        # each dimension on an edge, and the central blocks for dimensions not
        # on an edge.
        #
        # First make all entries equal to the center blocks:
        copyto!(perimeter_range, 1, center_block_ranges, 1, N)

        # For the dimensions chosen to be on an edge (edge_dims), get the
        # ranges of the blocks that would need to be padded (lie on an edge)
        # in that dimension.
        #
        # There can be one to two such ranges for each dimension, because with
        # some inputs sizes the whole convolution is just one range
        # (one edge block), or the padding will be needed at both the leading
        # and trailing side of that dimension
        selected_edge_ranges = getindex.(Ref(edge_ranges), edge_dims)

        # Visit each combination of edge ranges for the edge dimensions chosen.
        # For a 3d cube with n_edges = 1 and edge_dims = (1,), this will visit
        # the top face, and then the bottom face.
        for perimeter_edge_ranges in Iterators.ProductIterator(selected_edge_ranges)
            # The center region for non-edge dimensions has been specified above,
            # so finish specifying the region of the perimeter for this edge
            # block
            for (i, dim) in enumerate(edge_dims)
                perimeter_range[dim] = perimeter_edge_ranges[i]
            end

            # Region of block indices, not data indices!
            block_region = CartesianIndices(
                NTuple{N, UnitRange{Int}}(perimeter_range)
            )
            for block_pos in block_region
                # Figure out which portion of the input data should be transformed

                block_idx = convert(NTuple{N, Int}, block_pos)
                ## data_offset is NOT the beginning of the region that will be
                ## convolved, but is instead the beginning of the unaliased data.
                data_offset = save_blocksize .* (block_idx .- 1)
                ## How many zeros will need to be added before the data
                pad_before = max.(0, sv .- data_offset .- 1)
                data_ideal_stop = data_offset .+ save_blocksize
                ## How many zeros will need to be added after the data
                pad_after = max.(0, data_ideal_stop .- su)

                ## Data indices, not block indices
                data_region = CartesianIndices(
                    UnitRange.(
                        u_start .+ data_offset .- sv .+ pad_before .+ 1,
                        u_start .+ data_ideal_stop .- pad_after .- 1
                    )
                )

                # Convolve portion of input

                _zeropad!(tdbuff, u, pad_before .+ 1, data_region)
                os_conv_block!(tdbuff, fdbuff, filter_fd, p, ip)

                # Save convolved result to output

                block_out_stop = min.(
                    out_start .+ data_offset .+ save_blocksize .- 1,
                    out_stop
                )
                block_out_region = CartesianIndices(
                    UnitRange.(out_start .+ data_offset, block_out_stop)
                )
                ## If the input could not fill tdbuff, account for that before
                ## copying the convolution result to the output
                u_deficit = max.(0, pad_after .- sv .+ 1)
                valid_buff_region = CartesianIndices(
                    UnitRange.(sv, nffts .- u_deficit .- sout_deficit)
                )
                copyto!(out, block_out_region, tdbuff, valid_buff_region)
            end
        end
    end
end

# Assumes u is larger than, or the same size as, v
function unsafe_conv_kern_os!(out,
                        u::AbstractArray{<:Any, N},
                        v,
                        su,
                        sv,
                        sout,
                        nffts) where N
    u_start = first.(axes(u))
    out_axes = axes(out)
    out_start = first.(out_axes)
    out_stop = last.(out_axes)
    ideal_save_blocksize = nffts .- sv .+ 1
    # Number of samples that are "missing" if the valid portion of the
    # convolution is smaller than the output
    sout_deficit = max.(0, ideal_save_blocksize .- sout)
    # Size of the valid portion of the convolution result
    save_blocksize = ideal_save_blocksize .- sout_deficit
    nblocks = cld.(sout, save_blocksize)

    # Pre-allocation
    tdbuff, fdbuff, p, ip = os_prepare_conv(u, nffts)

    # Transform the smaller filter
    _zeropad!(tdbuff, v)
    filter_fd = os_filter_transform!(tdbuff, p)
    filter_fd .*= 1 / prod(nffts) # Normalize once for brfft

    last_full_blocks = fld.(su, save_blocksize)
    # block indices for center blocks, which need no padding
    center_block_ranges = UnitRange.(2, last_full_blocks)
    # block index ranges for blocks that need to be padded
    # Corresponds to the leading and trailing side of a dimension, or if there
    # are no center blocks, corresponds to the whole dimension
    edge_ranges = map(nblocks, last_full_blocks) do nblock, lastfull
        lastfull > 1 ? [1:1, lastfull + 1 : nblock] : [1:nblock]
    end
    all_dims = 1:N
    # Buffer to store ranges of indices for a single region of the perimeter
    perimeter_range = Vector{UnitRange{Int}}(undef, N)

    # Convolve all blocks that require padding.
    #
    # This is accomplished by dividing the perimeter of the volume into
    # subsections, where the division is done by the number of edge dimensions.
    # For a 3d cube, this convolves the perimeter in the following order:
    #
    # Number of Edge Dimensions | Convolved Region
    # --------------------------+-----------------
    #                         1 | Faces of Cube
    #                         2 | Edges of Cube
    #                         3 | Corners of Cube
    #
    for n_edges in all_dims
        unsafe_conv_kern_os_edge!(
            # These arrays and buffers will be mutated
            out,
            tdbuff,
            fdbuff,
            perimeter_range,
            # Number of edge dimensions to pad and convolve
            Val(n_edges),
            # Data to be convolved
            u,
            filter_fd,
            # FFTW plans
            p,
            ip,
            # Sizes, ranges, and other pre-calculated constants
            #
            ## ranges listing center and edge blocks
            edge_ranges,
            center_block_ranges,
            ## size and axis information
            all_dims, # 1:N
            su,
            u_start,
            sv,
            nffts,
            out_start,
            out_stop,
            save_blocksize,
            sout_deficit) # How many output samples are missing if nffts > sout
    end

    tdbuff_region = CartesianIndices(tdbuff)
    # Portion of buffer with valid result of convolution
    valid_buff_region = CartesianIndices(UnitRange.(sv, nffts))
    # Iterate over block indices (not data indices) that do not need to be padded
    for block_pos in CartesianIndices(center_block_ranges)
        # Calculate portion of data to transform

        block_idx = convert(NTuple{N, Int}, block_pos)
        ## data_offset is NOT the beginning of the region that will be
        ## convolved, but is instead the beginning of the unaliased data.
        data_offset = save_blocksize .* (block_idx .- 1)
        data_stop = data_offset .+ save_blocksize
        data_region = CartesianIndices(
            UnitRange.(u_start .+ data_offset .- sv .+ 1, u_start .+ data_stop .- 1)
        )

        # Convolve this portion of the data

        copyto!(tdbuff, tdbuff_region, u, data_region)
        os_conv_block!(tdbuff, fdbuff, filter_fd, p, ip)

        # Save convolved result to output

        block_out_region = CartesianIndices(
            UnitRange.(data_offset .+ out_start, data_stop .+ out_start .- 1)
        )
        copyto!(out, block_out_region, tdbuff, valid_buff_region)
    end

    out
end


# May switch argument order



function _conv_kern_fft!(out,
                         A::NTuple{<:Any, AbstractArray{T, N}},
                         outsize,
                         nffts) where {T<:Real, N}
    padded = _zeropad(A[1], nffts)
    p = plan_rfft(padded) 
    ftA = p * padded
    for a in A[2:end]
        _zeropad!(padded, a)
        ftA .*= p * padded
    end
    raw_out = irfft(ftA, nffts[1])
    copyto!(out,
            CartesianIndices(out),
            raw_out,
            CartesianIndices(UnitRange.(1, outsize)))
end

function _conv_kern_fft!(out, A::NTuple{<:Any, AbstractArray{T, N}},
                         outsize, nffts) where {T<:Complex{<:Real}, N}
    Apad = [_zeropad(a, nffts) for a in A]
    p! = plan_fft!(Apad[1])
    for a in Apad
        p! * a
    end
    Apad[1] .*= .*(Apad[2:end]...)
    ifft!(Apad[1])
    copyto!(out,
            CartesianIndices(out),
            Apad[1],
            CartesianIndices(UnitRange.(1, outsize)))
end

<<<<<<< HEAD
function _conv_fft!(out, A, S, outsize)
    os_nffts = map((nu, nv)-> optimalfftfiltlength(nu, nv), S[1], S[2])
    temp_size = S[1] .+ S[2] .- 1
    if any(os_nffts .< temp_size)
        if length(A) > 2
            temp_out = _conv_similar((A[1], A[2]), temp_size)
            unsafe_conv_kern_os!(temp_out,
                                 A[1], A[2], S[1], S[2],
                                 temp_size, os_nffts)
            _conv_fft!(out,
                       [temp_out, A[3:end]...], [size(temp_out), S[3:end]...],
                       outsize)
        else
            unsafe_conv_kern_os!(out,
                                 A[1], A[2], S[1], S[2],
                                 outsize, os_nffts)
        end
=======
# v should be smaller than u for good performance
function _conv_fft!(out, u, v, su, sv, outsize)
    os_nffts = map(optimalfftfiltlength, sv, su)
    if any(os_nffts .< outsize)
        unsafe_conv_kern_os!(out, u, v, su, sv, outsize, os_nffts)
>>>>>>> 50fa7c6c
    else
        nffts = nextfastfft(outsize)
        _conv_kern_fft!(out, A, outsize, nffts)
    end
end


# For arrays with weird offsets
function _conv_similar(u, outsize, axes...)
    out_offsets = .+([first.(ax) for ax in axes]...)
    out_axes = UnitRange.(out_offsets, out_offsets .+ outsize .- 1)
    similar(u, out_axes)
end

# what is the point of these
function _conv_similar(
    u, outsize, ::NTuple{<:Any, Base.OneTo{Int}}...)
    similar(u, outsize)
end
_conv_similar(A, outsize) = _conv_similar(A[1], outsize,
                                          [axes(u) for u in A]...)

# Does convolution, will not switch argument order
function _conv!(out, A, S, outsize)
    # TODO: Add spatial / time domain algorithm
    _conv_fft!(out, A, S, outsize)
end

# Does convolution, will not switch argument order
function _conv(A, S)
    outsize = .+(S...) .- (length(S) - 1)
    out = _conv_similar(A, outsize)
    _conv!(out, A, S, outsize)
end

# May switch argument order
"""
    conv(u, v, ...)

Convolution of two arrays. Uses either FFT convolution or overlap-save,
depending on the size of the input. Accepts any number of arrays to convolve 
together can be  N-dimensional arrays,
with arbitrary indexing offsets, but their axes must be a `UnitRange`.
"""
function conv(A::AbstractArray...)
    maxnd = max([ndims(a) for a in A]...)
    return conv([cat(a, dims=maxnd) for a in A]...)
end
# TODO: not the most concise notation, make base julia issue?
conv(A::Union{AbstractArray{Complex{<:Number}, N},
                AbstractArray{<:Number, N}}...) where {N} =
                    conv(promote(A...)...)
conv(A::AbstractArray{<:Integer}...) = round.(Int, conv([float(a) for a in A]...))
function conv(A::AbstractArray{<:BLAS.BlasFloat, N}...) where N
    sizes = [size(a) for a in A]
    order = reverse(sortperm([prod(s) for s in sizes]))
    _conv(A[order], sizes[order])
end


# TODO: deprecationwarning
# """
#     conv(u,v,A)

# 2-D convolution of the matrix `A` with the 2-D separable kernel generated by
# the vectors `u` and `v`.
# Uses 2-D FFT algorithm.
# """
# function conv(u::AbstractVector{T}, v::AbstractVector{T}, A::AbstractMatrix{T}) where T
#     # Arbitrary indexing offsets not implemented
#     @assert !Base.has_offset_axes(u, v, A)
#     m = length(u)+size(A,1)-1
#     n = length(v)+size(A,2)-1
#     B = zeros(T, m, n)
#     B[1:size(A,1),1:size(A,2)] = A
#     u = fft([u;zeros(T,m-length(u))])
#     v = fft([v;zeros(T,n-length(v))])
#     C = ifft(fft(B) .* (u * transpose(v)))
#     if T <: Real
#         return real(C)
#     end
#     return C
# end


function check_padmode_kwarg(padmode::Symbol, su::Integer, sv::Integer)
    if padmode == :default_longest
        if su != sv
            Base.depwarn(
            """
            The default value of `padmode` will be changing from `:longest` to
            `:none` in a future release of DSP. In preparation for this change,
            leaving `padmode` unspecified is currently deprecated. To keep
            current behavior specify `padmode=:longest`. To avoid this warning,
            specify padmode = :none or padmode = :longest where appropriate.
            """
                ,
                :xcorr
            )
        end
        :longest
    else
        padmode
    end
end

dsp_reverse(v, ::NTuple{<:Any, Base.OneTo{Int}}) = reverse(v, dims = 1)
function dsp_reverse(v, vaxes)
    vsize = length(v)
    reflected_start = - first(vaxes[1]) - vsize + 1
    reflected_axes = (reflected_start : reflected_start + vsize - 1,)
    out = similar(v, reflected_axes)
    copyto!(out, reflected_start, Iterators.reverse(v), 1, vsize)
end


"""
    xcorr(u,v; padmode = :longest)

Compute the cross-correlation of two vectors, by calculating the similarity
between `u` and `v` with various offsets of `v`. Delaying `u` relative to `v`
will shift the result to the right.

The size of the output depends on the padmode keyword argument: with padmode =
:none the length of the result will be length(u) + length(v) - 1, as with conv.
With padmode = :longest the shorter of the arguments will be padded so they are
equal length. This gives a result with length 2*max(length(u), length(v))-1,
with the zero-lag condition at the center.

!!! warning
    The default value of `padmode` will be changing from `:longest` to `:none`
    in a future release of DSP. In preparation for this change, leaving
    `padmode` unspecified is currently deprecated.
"""
function xcorr(
    u::AbstractVector, v::AbstractVector; padmode::Symbol = :default_longest
)
    su = size(u,1); sv = size(v,1)
    padmode = check_padmode_kwarg(padmode, su, sv)
    if padmode == :longest
        if su < sv
            u = _zeropad(u, sv)
        elseif sv < su
            v = _zeropad(v, su)
        end
        conv(u, dsp_reverse(conj(v), axes(v)))
    elseif padmode == :none
        conv(u, dsp_reverse(conj(v), axes(v)))
    else
        throw(ArgumentError("padmode keyword argument must be either :none or :longest"))
    end
end<|MERGE_RESOLUTION|>--- conflicted
+++ resolved
@@ -549,31 +549,29 @@
             CartesianIndices(UnitRange.(1, outsize)))
 end
 
-<<<<<<< HEAD
+
+function _conv_fft(out, A::Tuple{AbstractArray, AbstractArray}, S, outsize)
+    os_nffts = map((nu, nv)-> optimalfftfiltlength(nu, nv), S[1], S[2])
+    if any(os_nffts .< outsize)
+        unsafe_conv_kern_os!(out, A[1], A[2], S[1], S[2], outsize, os_nffts)
+    else
+        nffts = nextfastfft(outsize)
+        _conv_kern_fft!(out, A, outsize, nffts)
+    end
+end
+    
+# A should be in ascending order of size for best performance
 function _conv_fft!(out, A, S, outsize)
     os_nffts = map((nu, nv)-> optimalfftfiltlength(nu, nv), S[1], S[2])
     temp_size = S[1] .+ S[2] .- 1
     if any(os_nffts .< temp_size)
-        if length(A) > 2
-            temp_out = _conv_similar((A[1], A[2]), temp_size)
-            unsafe_conv_kern_os!(temp_out,
-                                 A[1], A[2], S[1], S[2],
-                                 temp_size, os_nffts)
-            _conv_fft!(out,
-                       [temp_out, A[3:end]...], [size(temp_out), S[3:end]...],
-                       outsize)
-        else
-            unsafe_conv_kern_os!(out,
-                                 A[1], A[2], S[1], S[2],
-                                 outsize, os_nffts)
-        end
-=======
-# v should be smaller than u for good performance
-function _conv_fft!(out, u, v, su, sv, outsize)
-    os_nffts = map(optimalfftfiltlength, sv, su)
-    if any(os_nffts .< outsize)
-        unsafe_conv_kern_os!(out, u, v, su, sv, outsize, os_nffts)
->>>>>>> 50fa7c6c
+        temp_out = _conv_similar((A[1], A[2]), temp_size)
+        unsafe_conv_kern_os!(temp_out,
+                             A[1], A[2], S[1], S[2],
+                             temp_size, os_nffts)
+        _conv_fft!(out,
+                   [temp_out, A[3:end]...], [size(temp_out), S[3:end]...],
+                   outsize)
     else
         nffts = nextfastfft(outsize)
         _conv_kern_fft!(out, A, outsize, nffts)
