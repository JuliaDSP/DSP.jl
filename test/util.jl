--- conflicted
+++ resolved
@@ -41,28 +41,6 @@
     h_abs = abs.(h)
     h_angle = angle.(h)
     h_real = real.(h)
-
-<<<<<<< HEAD
-# esprit
-# create a sum of sinusoids in noise, and estimate their frequencies
-Fs = 10000.0           # sampling frequency in Hz
-duration = 1           # length of signal, in seconds
-n = Int(Fs * duration) # number of samples
-t = collect((1:n)/Fs)  # time vector
-frequencies = [1000.0 1250.0]
-amplitudes = [2.0 1.5]
-phases = [0.7 -1.0]
-x = exp.( 1im*2*π*t*frequencies .+ phases) * amplitudes'
-noise = randn(n, 2)*[1;1im]
-sigma = 0.1
-noise *= sigma
-x += noise
-M = 300
-p = 2                  # number of sinusoids to estimate
-frequencies_estimated = esprit(x, M, p, Fs)
-@test isapprox(frequencies', frequencies_estimated; atol = 1e-2)
-
-=======
     #The real part should be equal to the original signals:
     @test h_real ≈ a
 
@@ -98,6 +76,26 @@
     @test h ≈ hilbert(a)
 end
 
+@testset "esprit" begin
+    # create a sum of sinusoids in noise, and estimate their frequencies
+    Fs = 10000.0           # sampling frequency in Hz
+    duration = 1           # length of signal, in seconds
+    n = Int(Fs * duration) # number of samples
+    t = collect((1:n)/Fs)  # time vector
+    frequencies = [1000.0 1250.0]
+    amplitudes = [2.0 1.5]
+    phases = [0.7 -1.0]
+    x = exp.( 1im*2*π*t*frequencies .+ phases) * amplitudes'
+    noise = randn(n, 2)*[1;1im]
+    sigma = 0.1
+    noise *= sigma
+    x += noise
+    M = 300
+    p = 2                  # number of sinusoids to estimate
+    frequencies_estimated = esprit(x, M, p, Fs)
+    @test isapprox(frequencies', frequencies_estimated; atol = 1e-2)
+end
+
 @testset "fft helpers" begin
     ## FFTFREQ
     @test fftfreq(1) ≈ [0.]
@@ -129,7 +127,6 @@
     @test nextfastfft((64,65,127)) == (64,70,128)
     @test nextfastfft(64,65,127) == nextfastfft((64,65,127))
 end
->>>>>>> 8949f532
 
 ## COMMON DSP TOOLS
 
