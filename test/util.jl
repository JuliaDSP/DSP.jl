--- conflicted
+++ resolved
@@ -83,133 +83,6 @@
 
 ## COMMON DSP TOOLS
 
-<<<<<<< HEAD
-# dB conversion
-@test_approx_eq 3dB db2pow(3)
-@test_approx_eq -3dB db2pow(-3)
-@test_approx_eq 3dBa db2amp(3)
-@test_approx_eq -3dBa db2amp(-3)
-@test isa(3e0dB, Float64)
-@test isa(3f0dB, Float32)
-test_num = convert(Float64, pi)
-@test_approx_eq pow2db(test_num) 10*log10(test_num)
-@test_approx_eq amp2db(test_num) 20*log10(test_num)
-@test_approx_eq test_num*dB db2pow(test_num)
-@test_approx_eq test_num*dBa db2amp(test_num)
-@test_approx_eq test_num db2pow(pow2db(test_num))
-@test_approx_eq test_num db2amp(amp2db(test_num))
-
-n = (5,6)
-for x in ( randn(n), randn(n)+randn(n)im )
-    @test_approx_eq rms(x) sqrt(mean(abs(x).^2))
-    @test_approx_eq rmsfft(fft(x)) rms(x)
-end # for
-
-@test_approx_eq shiftin!([1,2,3,4],[5,6]) [3,4,5,6]
-
-## DELAY TOOLS
-
-# Test Variables
-max_delay = 1025    # Maximum delay for copied shifted signals
-max_order = 1025    # Maximum order for FIR shifting filters
-
-# Test delays that do not require to erase data to align the signals (delay
-# shorter than 0-pads around data)
-x = [zeros(max_delay); 2 * (rand(4 * max_delay) - (1 / 2)); zeros(max_delay)]
-delays = 1:(max_delay - 1)
-x_delay = zeros(x)
-x_advance = zeros(x)
-temp_delay = zeros(x)
-temp_advance = zeros(x)
-
-for d in delays
-
-    fill!(x_delay, 0)
-    fill!(x_advance, 0)
-
-    x_delay[(d + 1):end] = x[1:(end - d)]
-    temp_delay = copy(x_delay)
-    
-    x_advance[1:(end - d)] = x[(d + 1):end]
-    temp_advance = copy(x_advance)
-    
-    @test shiftsignals(x, -d) == x_delay 
-    @test d == finddelay(x, x_delay)
-    @test (x, d) == alignsignals(x, x_delay)   
-    shiftsignals!(x_delay, d)
-    @test x == x_delay
-    g = alignsignals!(x, temp_delay)
-    @test (x, d) == (temp_delay, g)
-
-    @test shiftsignals(x, d) == x_advance
-    @test -d == finddelay(x, x_advance)
-    @test (x, -d) == alignsignals(x, x_advance)
-    shiftsignals!(x_advance, -d)
-    @test x == x_advance
-    g = alignsignals!(x, temp_advance)
-    @test (x, -d) == (temp_advance, g)
-
-end
-
-# Test data erasing delays (when the delay is longer than the 0-pads): 
-x = [zeros(fld(max_delay, 2)); 2 * (rand(4 * max_delay) - (1 / 2)); 
-    zeros(fld(max_delay, 2))]
-delays = (fld(max_delay, 2)):(max_delay - 1)
-x_delay = zeros(x)
-x_advance = zeros(x)
-
-for d in delays
-
-    fill!(x_delay, 0)
-    fill!(x_advance, 0)
-
-    x_delay[(d + 1):end] = x[1:(end - d)]
-    temp_delay = copy(x_delay)
-    
-    x_advance[1:(end - d)] = x[(d + 1):end]
-    temp_advance = copy(x_advance)
-    
-    @test shiftsignals(x, -d) == x_delay
-    @test d == finddelay(x, x_delay)
-    @test ([x[1:(end - d)]; zeros(d)], d) == alignsignals(x, x_delay)
-    shiftsignals!(x_delay, d)
-    @test [x[1:(end - d)]; zeros(d)] == x_delay
-    g = alignsignals!(x, temp_delay)
-    @test ([x[1:(end - d)]; zeros(d)], d) == (temp_delay, g)
-
-    @test shiftsignals(x, d) == x_advance
-    @test -d == finddelay(x, x_advance)
-    @test ([zeros(d); x[(d + 1):end]], -d) == alignsignals(x, x_advance)
-    shiftsignals!(x_advance, -d)
-    @test [zeros(d); x[(d + 1):end]] == x_advance
-    g = alignsignals!(x, temp_advance)
-    @test ([zeros(d); x[(d + 1):end]], -d) == (temp_advance, g)
-    
-end
-
-# Test delay calculation for not identical signals. A FIR filter will supply
-# a known delay easily:
-orders = 2 * (4:(fld(max_order, 2)))    # Make even to remove delay ambiguity
-fir_delays = round(Int, orders / 2)
-fir_taps = orders + 1
-
-x = [zeros(maximum(fir_delays)); 2 * (rand(4 * maximum(fir_delays)) - (1 / 2)); 
-    zeros(maximum(fir_delays))]
-y = zeros(x)
-
-for n = 1:length(orders)
-
-    w = hamming(fir_taps[n])
-    dsm = FIRWindow(w)
-    rty = Lowpass(0.1) # Too small bandwidth can create errors of few samples
-    fir = digitalfilter(rty, dsm)
-    
-    y = fftfilt(fir, x)
-    
-    @test fir_delays[n] == finddelay(x, y)
-
-end
-=======
 @testset "dB conversion" begin
     # dB conversion
     @test 3dB ≈ db2pow(3)
@@ -239,4 +112,54 @@
 
 ## arraysplit
 @test collect(DSP.arraysplit(collect(1:10), 3, 1)) == [ collect(1.0:3), collect(3.0:5), collect(5.0:7), collect(7.0:9)]
->>>>>>> 2992fcd0
+
+# DELAY FINDING UTILITIES
+
+@testset "delay finders" begin
+    # Test signals length
+    L = 10
+    # Test delay
+    δ = 3
+
+    # Forcing valid test parameters values
+    L = round(Int, abs(L))
+    δ = round(Int, min(abs(δ), L))
+
+    # Generating the test signal as random 0 mean white uniform noise
+    x = 2.0 .* rand(L) .- 1.0
+
+    # Tests
+
+    @test finddelay(x, [zeros(δ); x]) == δ
+    @test finddelay([zeros(δ); x], x) == -δ
+
+    @test shiftsignal(x, δ) == [x[(δ + 1):end]; zeros(δ)]
+    @test shiftsignal(x, -δ) == [zeros(δ); x[1:(end - δ)]]
+
+    y = copy(x)
+    shiftsignal!(y, δ)
+    @test y == [x[(δ + 1):end]; zeros(δ)]
+
+    y = copy(x)
+    shiftsignal!(y, -δ)
+    @test y == [zeros(δ); x[1:(end - δ)]]
+
+    y, d = alignsignals(x, [zeros(δ); x])
+    @test y == [x; zeros(δ)]
+    @test d == δ
+
+    y, d = alignsignals([zeros(δ); x], x)
+    @test y == [zeros(δ); x[1:(end - δ)]]
+    @test d == -δ
+
+    y = [zeros(δ); x]
+    d = alignsignals!(x, y)
+    @test d == δ
+    @test y == [x; zeros(δ)]
+
+    y = copy(x)
+    d = alignsignals!([zeros(δ); x], y)
+    @test d == -δ
+    @test y == [zeros(δ); x[1:(end - δ)]]
+
+end