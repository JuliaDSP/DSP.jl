--- conflicted
+++ resolved
@@ -6,11 +6,8 @@
 # AM Modulator
 sig(t) = [(1 + sin(2π*0.005*t)) * sin(2π*.05*t) for t in t]
 
-<<<<<<< HEAD
+
 mlData = matread(joinpath(dirname(@__FILE__), "data","resample.mat"))
-=======
-mlData = matread(joinpath(dirname(@__FILE__), "data","results.mat"))
->>>>>>> d1e110e1
 tx_jl  = [0:100]
 x_jl   = sig(tx_jl) # Cretae signal vector
 x_ml   = mlData["x"]' 
