--- conflicted
+++ resolved
@@ -2,17 +2,9 @@
 
 testfiles = [ "dsp.jl", "util.jl", "windows.jl", "filter_conversion.jl",
     "filter_design.jl", "filter_response.jl", "filt.jl", "filt_stream.jl",
-<<<<<<< HEAD
-    "periodograms.jl", "resample.jl", "lpc.jl", "estimation.jl", 
+    "periodograms.jl", "resample.jl", "lpc.jl", "estimation.jl", "unwrap.jl",
     "remez_fir.jl" ]
-
-for testfile in testfiles
-    eval(@__MODULE__, :(@testset $testfile begin include($testfile) end))
-end
-=======
-    "periodograms.jl", "resample.jl", "lpc.jl", "estimation.jl", "unwrap.jl"]
 
 for testfile in testfiles
     eval(:(@testset $testfile begin include($testfile) end))
 end
->>>>>>> f824e395
