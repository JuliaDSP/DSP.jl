using DSP, FFTW, Test
<<<<<<< HEAD

using Random: seed!

testfiles = [ "dsp.jl", "util.jl", "windows.jl", "filter_conversion.jl",
    "diric.jl",
=======
using DSP: allocate_output
using Random: seed!

testfiles = ["dsp.jl", "util.jl", "windows.jl", "filter_conversion.jl",
>>>>>>> 6a904b3b
    "filter_design.jl", "filter_response.jl", "filt.jl", "filt_stream.jl",
    "periodograms.jl", "multitaper.jl", "resample.jl", "lpc.jl", "estimation.jl", "unwrap.jl",
    "remez_fir.jl" ]

seed!(1776)

for testfile in testfiles
    eval(:(@testset $testfile begin include($testfile) end))
end<|MERGE_RESOLUTION|>--- conflicted
+++ resolved
@@ -1,16 +1,10 @@
 using DSP, FFTW, Test
-<<<<<<< HEAD
 
-using Random: seed!
-
-testfiles = [ "dsp.jl", "util.jl", "windows.jl", "filter_conversion.jl",
-    "diric.jl",
-=======
 using DSP: allocate_output
 using Random: seed!
 
 testfiles = ["dsp.jl", "util.jl", "windows.jl", "filter_conversion.jl",
->>>>>>> 6a904b3b
+    "diric.jl",
     "filter_design.jl", "filter_response.jl", "filt.jl", "filt_stream.jl",
     "periodograms.jl", "multitaper.jl", "resample.jl", "lpc.jl", "estimation.jl", "unwrap.jl",
     "remez_fir.jl" ]
