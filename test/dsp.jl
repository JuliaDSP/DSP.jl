--- conflicted
+++ resolved
@@ -1,14 +1,8 @@
 # This file was formerly a part of Julia. License is MIT: https://julialang.org/license
-<<<<<<< HEAD
 # TODO: parameterize conv tests
 using Compat, Compat.Test, DSP
 import DSP: filt, filt!, deconv, conv, xcorr
 
-=======
-
-using Test, DSP
-import DSP: filt, filt!, deconv, conv, conv2, xcorr
->>>>>>> aec12ff5
 
 
 @testset "filt" begin
@@ -37,8 +31,6 @@
 
     @test_throws ArgumentError filt!([1, 2], [1], [1], [1])
 end
-
-<<<<<<< HEAD
 
 @testset "conv" begin
 
@@ -162,23 +154,6 @@
     end
 end
 
-if :xcorr in names(DSP) # VERSION >= v"0.7.0-DEV.602"
-    @testset "xcorr" begin
-        @test xcorr([1, 2], [3, 4]) == [4, 11, 6]
-        @test xcorr([1, 2, 3], [4, 5]) == [0, 5, 14, 23, 12]
-        @test xcorr([1, 2, 3], [4, 5], padmode = :longest) == [0, 5, 14, 23, 12]
-        @test xcorr([1, 2, 3], [4, 5], padmode = :none) == [5, 14, 23, 12]
-        @test xcorr([1, 2], [3, 4, 5]) == [5, 14, 11, 6, 0]
-        @test xcorr([1, 2], [3, 4, 5], padmode = :longest) == [5, 14, 11, 6, 0]
-        @test xcorr([1, 2], [3, 4, 5], padmode = :none) == [5, 14, 11, 6]
-        @test xcorr([1.0im], [1.0im]) == [1]
-        @test xcorr([1, 2, 3]*1.0im, ComplexF64[4, 5]) ≈ [0, 5, 14, 23, 12]*im
-        @test xcorr([1, 2]*1.0im, ComplexF64[3, 4, 5]) ≈ [5, 14, 11, 6, 0]*im
-        @test xcorr(ComplexF64[1, 2, 3], [4, 5]*1.0im) ≈ -[0, 5, 14, 23, 12]*im
-        @test xcorr(ComplexF64[1, 2], [3, 4, 5]*1.0im) ≈ -[5, 14, 11, 6, 0]*im
-        @test xcorr([1, 2, 3]*1.0im, [4, 5]*1.0im) ≈ [0, 5, 14, 23, 12]
-        @test xcorr([1, 2]*1.0im, [3, 4, 5]*1.0im) ≈ [5, 14, 11, 6, 0]
-=======
 @testset "xcorr" begin
     @test xcorr([1, 2], [3, 4]) == [4, 11, 6]
     @test xcorr([1, 2, 3], [4, 5]) == [0, 5, 14, 23, 12]
@@ -194,7 +169,7 @@
     @test xcorr(ComplexF64[1, 2], [3, 4, 5]*1.0im) ≈ -[5, 14, 11, 6, 0]*im
     @test xcorr([1, 2, 3]*1.0im, [4, 5]*1.0im) ≈ [0, 5, 14, 23, 12]
     @test xcorr([1, 2]*1.0im, [3, 4, 5]*1.0im) ≈ [5, 14, 11, 6, 0]
->>>>>>> aec12ff5
+
 
     # Base Julia issue #17351
     let
@@ -206,54 +181,6 @@
     end
 end
 
-
-<<<<<<< HEAD
-=======
-
-@testset "conv" begin
-    # Convolution
-    a = [1., 2., 1., 2.]
-    b = [1., 2., 3.]
-    @test conv(a, b) ≈ [1., 4., 8., 10., 7., 6.]
-    @test conv(complex.(a, ones(4)), complex(b)) ≈ complex.([1., 4., 8., 10., 7., 6.], [1., 3., 6., 6., 5., 3.])
-end
-
-@testset "conv2" begin
-    a =[1 2 1;
-        2 3 1;
-        1 2 1]
-
-    b = [3 2;
-         0 1]
-
-    expectation = [3 8 7 2;
-                   6 14 11 3;
-                   3 10 10 3;
-                   0 1 2 1]
-    im_expectation = [3 5 5 2;
-                      3 6 6 3;
-                      3 6 6 3;
-                      0 1 1 1]
-
-    # Integers
-    # Real Integers
-    @test conv2(a, b) == expectation
-    # Complex
-    @test conv2(complex.(a, 1), complex.(b)) == complex.(expectation,
-                                                             im_expectation)
-    # Floats
-    fa = convert(Matrix{Float64}, a)
-    fb = convert(Matrix{Float64}, b)
-    fexp = convert(Matrix{Float64}, expectation)
-    im_fexp = convert(Matrix{Float64}, im_expectation)
-    # Real
-    @test conv2(fa, fb) == fexp
-    # Complex
-    @test conv2(complex.(fa, 1), complex.(fb)) == complex.(fexp,
-                                                           im_fexp)
-end
-
->>>>>>> aec12ff5
 @testset "deconv" begin
     # Test for issue #188: deconv mutates inputs
     let b = [4.0, 2.0, 1.0]; a = [2.0, 1.0]
