--- conflicted
+++ resolved
@@ -210,10 +210,7 @@
 ```julia
 responsetype = Lowpass(5)
 designmethod = FIRWindow(hanning(64))
-<<<<<<< HEAD
 filt(digitalfilter(responsetype, designmethod; fs=50), x)
-=======
-filt(digitalfilter(responsetype, designmethod), x)
 ```
 
 Estimate a Lowpass Elliptic filter order with a normalized
@@ -222,5 +219,4 @@
 
 ```julia
 (N, ωn) = ellipord(0.2, 0.4, 3, 40)
->>>>>>> 1de670cb
 ```